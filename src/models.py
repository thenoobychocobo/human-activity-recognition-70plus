<<<<<<< HEAD
####################
# Required Modules #
####################

# Generic/Built-in
from typing import *
from abc import ABC, abstractmethod

# Libs
import torch
import math
import torch.nn as nn


class HarBaseModel(nn.Module, ABC):
    """
    Abstract base class for Human Activity Recognition (HAR) models, designed for HAR70+ dataset.
    """
    def __init__(
        self,
        input_size: int = 6,
        hidden_size: int = 30,
        num_layers: int = 1,
        dropout_prob: float = 0.0,
        num_classes: int = 7,
        device: Optional[torch.device] = None
    ):
        """
        Initializes the base HAR model.

        Args:
            input_size (int): Number of input features per time step.
            hidden_size (int): Dimensionality of the hidden state vector.
            num_layers (int): Number of recurrent layers.
            dropout_prob (float): Dropout probability (ignored if num_layers == 1).
            num_classes (int): Number of output classes.
            device (Optional[torch.device]): Device to run the model on (CPU or GPU).
        """
        super(HarBaseModel, self).__init__()
        self.input_size = input_size
        self.hidden_size = hidden_size
        self.num_layers = num_layers
        self.dropout_prob = dropout_prob if num_layers > 1 else 0.0
        self.num_classes = num_classes
        
        # Set up device
        self.device = device or torch.device("cuda" if torch.cuda.is_available() else "cpu")
    
    @abstractmethod
    def forward(self, input_seq: torch.Tensor) -> torch.Tensor:
        """
        Forward pass of the model.

        Args:
            input_seq (torch.Tensor): Input tensor of shape (batch_size, seq_len, input_size).

        Returns:
            torch.Tensor: Logits of shape (batch_size, num_classes).
        """
        pass    


class HarLSTM(HarBaseModel):
    """LSTM-based model for Human Activity Recognition on HAR70+ dataset."""
    def __init__(
        self, 
        input_size: int = 6, 
        hidden_size: int = 30,
        num_layers: int = 1, 
        dropout_prob: float = 0.0, 
        num_classes = 7,
        device: Optional[torch.device] = None
    ):
        super(HarLSTM, self).__init__(input_size, hidden_size, num_layers, dropout_prob, num_classes, device)
        self.rnn = nn.LSTM(
            self.input_size, self.hidden_size,
            num_layers=self.num_layers, 
            dropout=self.dropout_prob, 
            batch_first=True
        )
        self.fc = nn.Linear(self.hidden_size, self.num_classes)
        
        # Move model to device
        self.to(self.device)
        print(f"{type(self).__name__} model loaded on {self.device}.")

    def forward(self, input_seq: torch.Tensor) -> torch.Tensor:
        # Map hidden state of final time step to prediction
        # Ignore all intermediate hidden states
        outputs, (hn, cn) = self.rnn(input_seq) # hn is the hidden states of the final time step
        logits = self.fc(hn[-1]) # hn[-1] is the hidden state of the final layer for the final time step
        return logits
    

class HarGRU(HarBaseModel):
    """GRU-based model for Human Activity Recognition on HAR70+ dataset."""
    def __init__(
        self, 
        input_size: int = 6, 
        hidden_size: int = 30,
        num_layers: int = 1, 
        dropout_prob: float = 0.0, 
        num_classes = 7,
        device: Optional[torch.device] = None
    ):
        super(HarGRU, self).__init__(input_size, hidden_size, num_layers, dropout_prob, num_classes, device)
        self.rnn = nn.GRU(
            self.input_size, self.hidden_size,
            num_layers=self.num_layers,
            dropout=self.dropout_prob,
            batch_first=True
        )
        self.fc = nn.Linear(self.hidden_size, self.num_classes)
        
        # Move model to device
        self.to(self.device)
        print(f"{type(self).__name__} model loaded on {self.device}.")

    def forward(self, input_seq):
        # Map hidden state of final time step to prediction
        # Ignore all intermediate hidden states
        outputs, hn = self.rnn(input_seq) # hn is the hidden state of the final time step
        logits = self.fc(hn[-1]) # hn[-1] is the hidden state of the final layer for the final time step
        return logits
   
    
class HarTransformer(HarBaseModel):
    """Transformer-based model for Human Activity Recognition on HAR70+ dataset."""
    def __init__(
        self, 
        input_size: int = 6, 
        hidden_size: int = 30, # d_model
        num_layers: int = 2,  # Number of Transformer encoder layers
        num_heads: int = 2,   # Number of attention heads
        dropout_prob: float = 0.1, 
        num_classes: int = 7,
        max_sequence_length: int = 5000,
        device: Optional[torch.device] = None
    ):
        super(HarTransformer, self).__init__(input_size, hidden_size, num_layers, dropout_prob, num_classes, device)
        self.num_heads = num_heads
        
        # Embedding layer to project input features to hidden_size
        self.embedding = nn.Linear(self.input_size, self.hidden_size)
        # Note: nn.Embedding layer is usually used for embedding categorical variables
        
        # Positional encoding to inject sequence order information
        self.positional_encoder = PositionalEncoding(
            d_model=hidden_size, 
            dropout=dropout_prob, 
            max_len=max_sequence_length
        )
        
        # Single encoder
        encoder_layer = nn.TransformerEncoderLayer(
            d_model=self.hidden_size,
            nhead=self.num_heads,
            dropout=self.dropout_prob,
            batch_first=True
        )
        
        # Stack of N encoders
        self.transformer_encoder = nn.TransformerEncoder(encoder_layer, num_layers=self.num_layers)
        
        # Fully connected layer for classification
        # We use the embedding vector (hidden state) of the final time step to predict the class
        self.fc = nn.Linear(hidden_size, num_classes)
        
        # Move model to device
        self.to(self.device)
        print(f"{type(self).__name__} model loaded on {self.device}.")

    def forward(self, input_seq: torch.Tensor) -> torch.Tensor:
        """
        Forward pass of the Transformer-based HAR model.

        Args:
            input_seq (torch.Tensor): Input tensor of shape (batch_size, seq_len, input_size).

        Returns:
            torch.Tensor: Logits of shape (batch_size, num_classes).
        """
        
        # 1) Embed the input features
        embedded = self.embedding(input_seq) # (batch_size, seq_len, hidden_size)
        
        # 2) Add positional encoding
        embedded = self.positional_encoder(embedded)
        # embedded += self.positional_encoding[:, :seq_len, :]
        
        # 3) Pass through Transformer encoders (we get refined, contextualized time step embeddings)
        transformer_output = self.transformer_encoder(embedded) # (batch_size, seq_len, hidden_size)
        
        # 4) Use the output of the final time step for classification
        final_timestep_hidden_state = transformer_output[:, -1, :]  # (batch_size, hidden_size)
        
        # 5) Pass through fully connected layer
        logits = self.fc(final_timestep_hidden_state)  # (batch_size, num_classes)
        
        return logits
    
class PositionalEncoding(nn.Module):
    """
    Adds positional encodings to input sequences to inject information about token positions. 
    This class uses sinusoidal functions (sine and cosine) to generate encodings, following the original Transformer 
    architecture. The encodings are added to the input embeddings, and dropout is applied for regularization.
    
    Code taken from an 
    [official PyTorch tutorial](https://pytorch-tutorials-preview.netlify.app/beginner/transformer_tutorial.html).
    """

    def __init__(self, d_model: int, dropout: float = 0.1, max_len: int = 5000):
        super().__init__()
        self.dropout = nn.Dropout(p=dropout)

        position = torch.arange(max_len).unsqueeze(1)
        div_term = torch.exp(torch.arange(0, d_model, 2) * (-math.log(10000.0) / d_model))
        pe = torch.zeros(max_len, 1, d_model)
        pe[:, 0, 0::2] = torch.sin(position * div_term)
        pe[:, 0, 1::2] = torch.cos(position * div_term)
        self.register_buffer('pe', pe)

    def forward(self, x: torch.Tensor) -> torch.Tensor:
        """
        Arguments:
            x: Tensor, shape ``[seq_len, batch_size, embedding_dim]``
        """
        x = x + self.pe[:x.size(0)]
        return self.dropout(x)
    
class HarCnnTransformer(HarBaseModel):
    """Hybrid CNN-Transformer model for Human Activity Recognition on HAR70+ dataset.
    Uses 1D CNN as a feature extractor before passing data to a Transformer for sequence modeling.
    """
    def __init__(
        self, 
        input_size: int = 6, 
        cnn_hidden_channels: int = 64,
        cnn_kernel_size: int = 15,
        cnn_layers: int = 2,
        transformer_hidden_size: int = 30,  # d_model
        transformer_num_layers: int = 2,    # Number of Transformer encoder layers
        transformer_num_heads: int = 2,     # Number of attention heads
        dropout_prob: float = 0.1, 
        num_classes: int = 7,
        max_sequence_length: int = 5000,
        device: Optional[torch.device] = None
    ):
        super(HarCnnTransformer, self).__init__(input_size, transformer_hidden_size, 
                                               transformer_num_layers, dropout_prob, 
                                               num_classes, device)
        self.transformer_num_heads = transformer_num_heads
        self.cnn_hidden_channels = cnn_hidden_channels
        self.cnn_kernel_size = cnn_kernel_size
        self.cnn_layers = cnn_layers
        
        # 1D CNN Feature Extractor/Tokenizer
        self.cnn_layers_list = nn.ModuleList()
        
        # First CNN layer (input channels -> hidden channels)
        self.cnn_layers_list.append(nn.Sequential(
            nn.Conv1d(self.input_size, self.cnn_hidden_channels, kernel_size=self.cnn_kernel_size, padding='same'),
            nn.BatchNorm1d(self.cnn_hidden_channels),
            nn.ReLU(),
            nn.MaxPool1d(kernel_size=2, stride=2)  # Downsample sequence length by factor of 2
        ))
        
        # Additional CNN layers (hidden channels -> hidden channels)
        for _ in range(1, self.cnn_layers):
            self.cnn_layers_list.append(nn.Sequential(
                nn.Conv1d(self.cnn_hidden_channels, self.cnn_hidden_channels, kernel_size=self.cnn_kernel_size, padding='same'),
                nn.BatchNorm1d(self.cnn_hidden_channels),
                nn.ReLU(),
                nn.MaxPool1d(kernel_size=2, stride=2)  # Further downsample sequence length
            ))
        
        # Linear projection from CNN output to transformer hidden size
        self.cnn_to_transformer = nn.Linear(self.cnn_hidden_channels, self.hidden_size)
        
        # Positional encoding to inject sequence order information
        self.positional_encoder = PositionalEncoding(
            d_model=self.hidden_size, 
            dropout=self.dropout_prob, 
            max_len=max_sequence_length
        )
        
        # Transformer encoder layer
        encoder_layer = nn.TransformerEncoderLayer(
            d_model=self.hidden_size,
            nhead=self.transformer_num_heads,
            dropout=self.dropout_prob,
            batch_first=True
        )
        
        # Stack of N transformer encoders
        self.transformer_encoder = nn.TransformerEncoder(encoder_layer, num_layers=self.num_layers)
        
        # Fully connected layer for classification
        self.fc = nn.Linear(self.hidden_size, self.num_classes)
        
        # Move model to device
        self.to(self.device)
        print(f"{type(self).__name__} model loaded on {self.device}.")
        
    def forward(self, input_seq: torch.Tensor) -> torch.Tensor:
        """
        Forward pass of the CNN-Transformer hybrid HAR model.

        Args:
            input_seq (torch.Tensor): Input tensor of shape (batch_size, seq_len, input_size).

        Returns:
            torch.Tensor: Logits of shape (batch_size, num_classes).
        """
        batch_size, seq_len, _ = input_seq.shape
        
        # 1) Transpose for CNN: from (batch, seq_len, features) to (batch, features, seq_len)
        x = input_seq.transpose(1, 2)  # Now shape: (batch_size, input_size, seq_len)
        
        # 2) Apply CNN layers for feature extraction
        for cnn_layer in self.cnn_layers_list:
            x = cnn_layer(x)
            
        # Get the new sequence length after CNN pooling operations
        _, _, new_seq_len = x.shape
        
        # 3) Transpose back to (batch, seq_len, channels) for the transformer
        x = x.transpose(1, 2)  # Now shape: (batch_size, new_seq_len, cnn_hidden_channels)
        
        # 4) Project CNN features to transformer dimension
        x = self.cnn_to_transformer(x)  # Now shape: (batch_size, new_seq_len, hidden_size)
        
        # 5) Add positional encoding
        x = self.positional_encoder(x)
        
        # 6) Pass through Transformer encoders
        transformer_output = self.transformer_encoder(x)  # (batch_size, new_seq_len, hidden_size)
        
        # 7) Use the output of the final time step for classification
        final_timestep_hidden_state = transformer_output[:, -1, :]  # (batch_size, hidden_size)
        
        # 8) Pass through fully connected layer
        logits = self.fc(final_timestep_hidden_state)  # (batch_size, num_classes)
        
        return logits
=======
####################
# Required Modules #
####################

# Generic/Built-in
from typing import *
from abc import ABC, abstractmethod

# Libs
import torch
import math
import torch.nn as nn


class HarBaseModel(nn.Module, ABC):
    """
    Abstract base class for Human Activity Recognition (HAR) models, designed for HAR70+ dataset.
    """
    def __init__(
        self,
        input_size: int = 6,
        hidden_size: int = 30,
        num_layers: int = 1,
        dropout_prob: float = 0.0,
        num_classes: int = 7
    ):
        """
        Initializes the base HAR model.

        Args:
            input_size (int): Number of input features per time step.
            hidden_size (int): Dimensionality of the hidden state vector.
            num_layers (int): Number of recurrent layers.
            dropout_prob (float): Dropout probability (ignored if num_layers == 1).
            num_classes (int): Number of output classes.
        """
        super().__init__()
        self.input_size = input_size
        self.hidden_size = hidden_size
        self.num_layers = num_layers
        self.dropout_prob = dropout_prob if num_layers > 1 else 0.0
        self.num_classes = num_classes
    
    @abstractmethod
    def forward(self, input_seq: torch.Tensor) -> torch.Tensor:
        """
        Forward pass of the model.

        Args:
            input_seq (torch.Tensor): Input tensor of shape (batch_size, seq_len, input_size).

        Returns:
            torch.Tensor: Logits of shape (batch_size, num_classes).
        """
        pass    


class HarLSTM(HarBaseModel):
    """LSTM-based model for Human Activity Recognition on HAR70+ dataset."""
    def __init__(
        self, 
        input_size: int = 6, 
        hidden_size: int = 30,
        num_layers: int = 1, 
        dropout_prob: float = 0.0, 
        num_classes = 7
    ):
        super().__init__(input_size, hidden_size, num_layers, dropout_prob, num_classes)
        self.rnn = nn.LSTM(
            self.input_size, self.hidden_size,
            num_layers=self.num_layers, 
            dropout=self.dropout_prob, 
            batch_first=True
        )
        self.fc = nn.Linear(self.hidden_size, self.num_classes)

    def forward(self, input_seq: torch.Tensor) -> torch.Tensor:
        # Map hidden state of final time step to prediction
        # Ignore all intermediate hidden states
        outputs, (hn, cn) = self.rnn(input_seq) # hn is the hidden states of the final time step
        logits = self.fc(hn[-1]) # hn[-1] is the hidden state of the final layer for the final time step
        return logits
    

class HarGRU(HarBaseModel):
    """GRU-based model for Human Activity Recognition on HAR70+ dataset."""
    def __init__(
        self, 
        input_size: int = 6, 
        hidden_size: int = 30,
        num_layers: int = 1, 
        dropout_prob: float = 0.0, 
        num_classes = 7
    ):
        super().__init__(input_size, hidden_size, num_layers, dropout_prob, num_classes)
        self.rnn = nn.GRU(
            self.input_size, self.hidden_size,
            num_layers=self.num_layers,
            dropout=self.dropout_prob,
            batch_first=True
        )
        self.fc = nn.Linear(self.hidden_size, self.num_classes)

    def forward(self, input_seq):
        # Map hidden state of final time step to prediction
        # Ignore all intermediate hidden states
        outputs, hn = self.rnn(input_seq) # hn is the hidden state of the final time step
        logits = self.fc(hn[-1]) # hn[-1] is the hidden state of the final layer for the final time step
        return logits
   
    
class HarTransformer(HarBaseModel):
    """Transformer-based model for Human Activity Recognition on HAR70+ dataset."""
    def __init__(
        self, 
        input_size: int = 6, 
        hidden_size: int = 30, # d_model
        num_layers: int = 2,  # Number of Transformer encoder layers
        num_heads: int = 2,   # Number of attention heads
        dropout_prob: float = 0.1, 
        num_classes: int = 7,
        max_sequence_length: int = 5000
    ):
        super(HarTransformer, self).__init__(input_size, hidden_size, num_layers, dropout_prob, num_classes)
        self.num_heads = num_heads
        
        # Embedding layer to project input features to hidden_size
        self.embedding = nn.Linear(self.input_size, self.hidden_size)
        # Note: nn.Embedding layer is usually used for embedding categorical variables
        
        # Positional encoding to inject sequence order information
        self.positional_encoder = SinusoidalPositionalEncoding(
            d_model=hidden_size, 
            dropout=dropout_prob, 
            max_len=max_sequence_length
        )
        
        # Single encoder
        encoder_layer = nn.TransformerEncoderLayer(
            d_model=self.hidden_size,
            nhead=self.num_heads,
            dropout=self.dropout_prob,
            batch_first=True
        )
        
        # Stack of N encoders
        self.transformer_encoder = nn.TransformerEncoder(encoder_layer, num_layers=self.num_layers)
        
        # Fully connected layer for classification
        # We use the embedding vector (hidden state) of the final time step to predict the class
        self.fc = nn.Linear(hidden_size, num_classes)

    def forward(self, input_seq: torch.Tensor) -> torch.Tensor:
        """
        Forward pass of the Transformer-based HAR model.

        Args:
            input_seq (torch.Tensor): Input tensor of shape (batch_size, seq_len, input_size).

        Returns:
            torch.Tensor: Logits of shape (batch_size, num_classes).
        """
        
        # 1) Embed the input features
        embedded = self.embedding(input_seq) # (batch_size, seq_len, hidden_size)
        
        # 2) Add positional encoding
        embedded = self.positional_encoder(embedded)
        # embedded += self.positional_encoding[:, :seq_len, :]
        
        # 3) Pass through Transformer encoders (we get refined, contextualized time step embeddings)
        transformer_output = self.transformer_encoder(embedded) # (batch_size, seq_len, hidden_size)
        
        # 4) Use the output of the final time step for classification
        final_timestep_hidden_state = transformer_output[:, -1, :]  # (batch_size, hidden_size)
        
        # 5) Pass through fully connected layer
        logits = self.fc(final_timestep_hidden_state)  # (batch_size, num_classes)
        
        return logits


class SinusoidalPositionalEncoding(nn.Module):
    """
    Adds positional encodings to input sequences to inject information about token positions. 
    This class uses sinusoidal functions (sine and cosine) to generate encodings, following the original Transformer 
    architecture. The encodings are added to the input embeddings, and dropout is applied for regularization.
    
    Code taken from an 
    [official PyTorch tutorial](https://pytorch-tutorials-preview.netlify.app/beginner/transformer_tutorial.html)
    and adapted such that batch dimension comes first (batch_first = True).
    """

    def __init__(self, d_model: int, dropout: float = 0.1, max_len: int = 5000):
        super().__init__()
        self.dropout = nn.Dropout(p=dropout)

        position = torch.arange(max_len).unsqueeze(1)
        div_term = torch.exp(torch.arange(0, d_model, 2) * (-math.log(10000.0) / d_model))
        pe = torch.zeros(max_len, 1, d_model)
        pe[:, 0, 0::2] = torch.sin(position * div_term)
        pe[:, 0, 1::2] = torch.cos(position * div_term)
        self.register_buffer('pe', pe)

    def forward(self, x: torch.Tensor) -> torch.Tensor:
        """
        Args:
            x: Tensor, shape [batch_size, seq_len, embedding_dim]
        """
        # Transpose pe to [seq_len, 1, d_model] then add to x
        x = x + self.pe[:x.size(1)].transpose(0, 1)  # [1, seq_len, d_model]
        return self.dropout(x)
>>>>>>> c6ecacc1
<|MERGE_RESOLUTION|>--- conflicted
+++ resolved
@@ -1,560 +1,327 @@
-<<<<<<< HEAD
-####################
-# Required Modules #
-####################
-
-# Generic/Built-in
-from typing import *
-from abc import ABC, abstractmethod
-
-# Libs
-import torch
-import math
-import torch.nn as nn
-
-
-class HarBaseModel(nn.Module, ABC):
-    """
-    Abstract base class for Human Activity Recognition (HAR) models, designed for HAR70+ dataset.
-    """
-    def __init__(
-        self,
-        input_size: int = 6,
-        hidden_size: int = 30,
-        num_layers: int = 1,
-        dropout_prob: float = 0.0,
-        num_classes: int = 7,
-        device: Optional[torch.device] = None
-    ):
-        """
-        Initializes the base HAR model.
-
-        Args:
-            input_size (int): Number of input features per time step.
-            hidden_size (int): Dimensionality of the hidden state vector.
-            num_layers (int): Number of recurrent layers.
-            dropout_prob (float): Dropout probability (ignored if num_layers == 1).
-            num_classes (int): Number of output classes.
-            device (Optional[torch.device]): Device to run the model on (CPU or GPU).
-        """
-        super(HarBaseModel, self).__init__()
-        self.input_size = input_size
-        self.hidden_size = hidden_size
-        self.num_layers = num_layers
-        self.dropout_prob = dropout_prob if num_layers > 1 else 0.0
-        self.num_classes = num_classes
-        
-        # Set up device
-        self.device = device or torch.device("cuda" if torch.cuda.is_available() else "cpu")
-    
-    @abstractmethod
-    def forward(self, input_seq: torch.Tensor) -> torch.Tensor:
-        """
-        Forward pass of the model.
-
-        Args:
-            input_seq (torch.Tensor): Input tensor of shape (batch_size, seq_len, input_size).
-
-        Returns:
-            torch.Tensor: Logits of shape (batch_size, num_classes).
-        """
-        pass    
-
-
-class HarLSTM(HarBaseModel):
-    """LSTM-based model for Human Activity Recognition on HAR70+ dataset."""
-    def __init__(
-        self, 
-        input_size: int = 6, 
-        hidden_size: int = 30,
-        num_layers: int = 1, 
-        dropout_prob: float = 0.0, 
-        num_classes = 7,
-        device: Optional[torch.device] = None
-    ):
-        super(HarLSTM, self).__init__(input_size, hidden_size, num_layers, dropout_prob, num_classes, device)
-        self.rnn = nn.LSTM(
-            self.input_size, self.hidden_size,
-            num_layers=self.num_layers, 
-            dropout=self.dropout_prob, 
-            batch_first=True
-        )
-        self.fc = nn.Linear(self.hidden_size, self.num_classes)
-        
-        # Move model to device
-        self.to(self.device)
-        print(f"{type(self).__name__} model loaded on {self.device}.")
-
-    def forward(self, input_seq: torch.Tensor) -> torch.Tensor:
-        # Map hidden state of final time step to prediction
-        # Ignore all intermediate hidden states
-        outputs, (hn, cn) = self.rnn(input_seq) # hn is the hidden states of the final time step
-        logits = self.fc(hn[-1]) # hn[-1] is the hidden state of the final layer for the final time step
-        return logits
-    
-
-class HarGRU(HarBaseModel):
-    """GRU-based model for Human Activity Recognition on HAR70+ dataset."""
-    def __init__(
-        self, 
-        input_size: int = 6, 
-        hidden_size: int = 30,
-        num_layers: int = 1, 
-        dropout_prob: float = 0.0, 
-        num_classes = 7,
-        device: Optional[torch.device] = None
-    ):
-        super(HarGRU, self).__init__(input_size, hidden_size, num_layers, dropout_prob, num_classes, device)
-        self.rnn = nn.GRU(
-            self.input_size, self.hidden_size,
-            num_layers=self.num_layers,
-            dropout=self.dropout_prob,
-            batch_first=True
-        )
-        self.fc = nn.Linear(self.hidden_size, self.num_classes)
-        
-        # Move model to device
-        self.to(self.device)
-        print(f"{type(self).__name__} model loaded on {self.device}.")
-
-    def forward(self, input_seq):
-        # Map hidden state of final time step to prediction
-        # Ignore all intermediate hidden states
-        outputs, hn = self.rnn(input_seq) # hn is the hidden state of the final time step
-        logits = self.fc(hn[-1]) # hn[-1] is the hidden state of the final layer for the final time step
-        return logits
-   
-    
-class HarTransformer(HarBaseModel):
-    """Transformer-based model for Human Activity Recognition on HAR70+ dataset."""
-    def __init__(
-        self, 
-        input_size: int = 6, 
-        hidden_size: int = 30, # d_model
-        num_layers: int = 2,  # Number of Transformer encoder layers
-        num_heads: int = 2,   # Number of attention heads
-        dropout_prob: float = 0.1, 
-        num_classes: int = 7,
-        max_sequence_length: int = 5000,
-        device: Optional[torch.device] = None
-    ):
-        super(HarTransformer, self).__init__(input_size, hidden_size, num_layers, dropout_prob, num_classes, device)
-        self.num_heads = num_heads
-        
-        # Embedding layer to project input features to hidden_size
-        self.embedding = nn.Linear(self.input_size, self.hidden_size)
-        # Note: nn.Embedding layer is usually used for embedding categorical variables
-        
-        # Positional encoding to inject sequence order information
-        self.positional_encoder = PositionalEncoding(
-            d_model=hidden_size, 
-            dropout=dropout_prob, 
-            max_len=max_sequence_length
-        )
-        
-        # Single encoder
-        encoder_layer = nn.TransformerEncoderLayer(
-            d_model=self.hidden_size,
-            nhead=self.num_heads,
-            dropout=self.dropout_prob,
-            batch_first=True
-        )
-        
-        # Stack of N encoders
-        self.transformer_encoder = nn.TransformerEncoder(encoder_layer, num_layers=self.num_layers)
-        
-        # Fully connected layer for classification
-        # We use the embedding vector (hidden state) of the final time step to predict the class
-        self.fc = nn.Linear(hidden_size, num_classes)
-        
-        # Move model to device
-        self.to(self.device)
-        print(f"{type(self).__name__} model loaded on {self.device}.")
-
-    def forward(self, input_seq: torch.Tensor) -> torch.Tensor:
-        """
-        Forward pass of the Transformer-based HAR model.
-
-        Args:
-            input_seq (torch.Tensor): Input tensor of shape (batch_size, seq_len, input_size).
-
-        Returns:
-            torch.Tensor: Logits of shape (batch_size, num_classes).
-        """
-        
-        # 1) Embed the input features
-        embedded = self.embedding(input_seq) # (batch_size, seq_len, hidden_size)
-        
-        # 2) Add positional encoding
-        embedded = self.positional_encoder(embedded)
-        # embedded += self.positional_encoding[:, :seq_len, :]
-        
-        # 3) Pass through Transformer encoders (we get refined, contextualized time step embeddings)
-        transformer_output = self.transformer_encoder(embedded) # (batch_size, seq_len, hidden_size)
-        
-        # 4) Use the output of the final time step for classification
-        final_timestep_hidden_state = transformer_output[:, -1, :]  # (batch_size, hidden_size)
-        
-        # 5) Pass through fully connected layer
-        logits = self.fc(final_timestep_hidden_state)  # (batch_size, num_classes)
-        
-        return logits
-    
-class PositionalEncoding(nn.Module):
-    """
-    Adds positional encodings to input sequences to inject information about token positions. 
-    This class uses sinusoidal functions (sine and cosine) to generate encodings, following the original Transformer 
-    architecture. The encodings are added to the input embeddings, and dropout is applied for regularization.
-    
-    Code taken from an 
-    [official PyTorch tutorial](https://pytorch-tutorials-preview.netlify.app/beginner/transformer_tutorial.html).
-    """
-
-    def __init__(self, d_model: int, dropout: float = 0.1, max_len: int = 5000):
-        super().__init__()
-        self.dropout = nn.Dropout(p=dropout)
-
-        position = torch.arange(max_len).unsqueeze(1)
-        div_term = torch.exp(torch.arange(0, d_model, 2) * (-math.log(10000.0) / d_model))
-        pe = torch.zeros(max_len, 1, d_model)
-        pe[:, 0, 0::2] = torch.sin(position * div_term)
-        pe[:, 0, 1::2] = torch.cos(position * div_term)
-        self.register_buffer('pe', pe)
-
-    def forward(self, x: torch.Tensor) -> torch.Tensor:
-        """
-        Arguments:
-            x: Tensor, shape ``[seq_len, batch_size, embedding_dim]``
-        """
-        x = x + self.pe[:x.size(0)]
-        return self.dropout(x)
-    
-class HarCnnTransformer(HarBaseModel):
-    """Hybrid CNN-Transformer model for Human Activity Recognition on HAR70+ dataset.
-    Uses 1D CNN as a feature extractor before passing data to a Transformer for sequence modeling.
-    """
-    def __init__(
-        self, 
-        input_size: int = 6, 
-        cnn_hidden_channels: int = 64,
-        cnn_kernel_size: int = 15,
-        cnn_layers: int = 2,
-        transformer_hidden_size: int = 30,  # d_model
-        transformer_num_layers: int = 2,    # Number of Transformer encoder layers
-        transformer_num_heads: int = 2,     # Number of attention heads
-        dropout_prob: float = 0.1, 
-        num_classes: int = 7,
-        max_sequence_length: int = 5000,
-        device: Optional[torch.device] = None
-    ):
-        super(HarCnnTransformer, self).__init__(input_size, transformer_hidden_size, 
-                                               transformer_num_layers, dropout_prob, 
-                                               num_classes, device)
-        self.transformer_num_heads = transformer_num_heads
-        self.cnn_hidden_channels = cnn_hidden_channels
-        self.cnn_kernel_size = cnn_kernel_size
-        self.cnn_layers = cnn_layers
-        
-        # 1D CNN Feature Extractor/Tokenizer
-        self.cnn_layers_list = nn.ModuleList()
-        
-        # First CNN layer (input channels -> hidden channels)
-        self.cnn_layers_list.append(nn.Sequential(
-            nn.Conv1d(self.input_size, self.cnn_hidden_channels, kernel_size=self.cnn_kernel_size, padding='same'),
-            nn.BatchNorm1d(self.cnn_hidden_channels),
-            nn.ReLU(),
-            nn.MaxPool1d(kernel_size=2, stride=2)  # Downsample sequence length by factor of 2
-        ))
-        
-        # Additional CNN layers (hidden channels -> hidden channels)
-        for _ in range(1, self.cnn_layers):
-            self.cnn_layers_list.append(nn.Sequential(
-                nn.Conv1d(self.cnn_hidden_channels, self.cnn_hidden_channels, kernel_size=self.cnn_kernel_size, padding='same'),
-                nn.BatchNorm1d(self.cnn_hidden_channels),
-                nn.ReLU(),
-                nn.MaxPool1d(kernel_size=2, stride=2)  # Further downsample sequence length
-            ))
-        
-        # Linear projection from CNN output to transformer hidden size
-        self.cnn_to_transformer = nn.Linear(self.cnn_hidden_channels, self.hidden_size)
-        
-        # Positional encoding to inject sequence order information
-        self.positional_encoder = PositionalEncoding(
-            d_model=self.hidden_size, 
-            dropout=self.dropout_prob, 
-            max_len=max_sequence_length
-        )
-        
-        # Transformer encoder layer
-        encoder_layer = nn.TransformerEncoderLayer(
-            d_model=self.hidden_size,
-            nhead=self.transformer_num_heads,
-            dropout=self.dropout_prob,
-            batch_first=True
-        )
-        
-        # Stack of N transformer encoders
-        self.transformer_encoder = nn.TransformerEncoder(encoder_layer, num_layers=self.num_layers)
-        
-        # Fully connected layer for classification
-        self.fc = nn.Linear(self.hidden_size, self.num_classes)
-        
-        # Move model to device
-        self.to(self.device)
-        print(f"{type(self).__name__} model loaded on {self.device}.")
-        
-    def forward(self, input_seq: torch.Tensor) -> torch.Tensor:
-        """
-        Forward pass of the CNN-Transformer hybrid HAR model.
-
-        Args:
-            input_seq (torch.Tensor): Input tensor of shape (batch_size, seq_len, input_size).
-
-        Returns:
-            torch.Tensor: Logits of shape (batch_size, num_classes).
-        """
-        batch_size, seq_len, _ = input_seq.shape
-        
-        # 1) Transpose for CNN: from (batch, seq_len, features) to (batch, features, seq_len)
-        x = input_seq.transpose(1, 2)  # Now shape: (batch_size, input_size, seq_len)
-        
-        # 2) Apply CNN layers for feature extraction
-        for cnn_layer in self.cnn_layers_list:
-            x = cnn_layer(x)
-            
-        # Get the new sequence length after CNN pooling operations
-        _, _, new_seq_len = x.shape
-        
-        # 3) Transpose back to (batch, seq_len, channels) for the transformer
-        x = x.transpose(1, 2)  # Now shape: (batch_size, new_seq_len, cnn_hidden_channels)
-        
-        # 4) Project CNN features to transformer dimension
-        x = self.cnn_to_transformer(x)  # Now shape: (batch_size, new_seq_len, hidden_size)
-        
-        # 5) Add positional encoding
-        x = self.positional_encoder(x)
-        
-        # 6) Pass through Transformer encoders
-        transformer_output = self.transformer_encoder(x)  # (batch_size, new_seq_len, hidden_size)
-        
-        # 7) Use the output of the final time step for classification
-        final_timestep_hidden_state = transformer_output[:, -1, :]  # (batch_size, hidden_size)
-        
-        # 8) Pass through fully connected layer
-        logits = self.fc(final_timestep_hidden_state)  # (batch_size, num_classes)
-        
-        return logits
-=======
-####################
-# Required Modules #
-####################
-
-# Generic/Built-in
-from typing import *
-from abc import ABC, abstractmethod
-
-# Libs
-import torch
-import math
-import torch.nn as nn
-
-
-class HarBaseModel(nn.Module, ABC):
-    """
-    Abstract base class for Human Activity Recognition (HAR) models, designed for HAR70+ dataset.
-    """
-    def __init__(
-        self,
-        input_size: int = 6,
-        hidden_size: int = 30,
-        num_layers: int = 1,
-        dropout_prob: float = 0.0,
-        num_classes: int = 7
-    ):
-        """
-        Initializes the base HAR model.
-
-        Args:
-            input_size (int): Number of input features per time step.
-            hidden_size (int): Dimensionality of the hidden state vector.
-            num_layers (int): Number of recurrent layers.
-            dropout_prob (float): Dropout probability (ignored if num_layers == 1).
-            num_classes (int): Number of output classes.
-        """
-        super().__init__()
-        self.input_size = input_size
-        self.hidden_size = hidden_size
-        self.num_layers = num_layers
-        self.dropout_prob = dropout_prob if num_layers > 1 else 0.0
-        self.num_classes = num_classes
-    
-    @abstractmethod
-    def forward(self, input_seq: torch.Tensor) -> torch.Tensor:
-        """
-        Forward pass of the model.
-
-        Args:
-            input_seq (torch.Tensor): Input tensor of shape (batch_size, seq_len, input_size).
-
-        Returns:
-            torch.Tensor: Logits of shape (batch_size, num_classes).
-        """
-        pass    
-
-
-class HarLSTM(HarBaseModel):
-    """LSTM-based model for Human Activity Recognition on HAR70+ dataset."""
-    def __init__(
-        self, 
-        input_size: int = 6, 
-        hidden_size: int = 30,
-        num_layers: int = 1, 
-        dropout_prob: float = 0.0, 
-        num_classes = 7
-    ):
-        super().__init__(input_size, hidden_size, num_layers, dropout_prob, num_classes)
-        self.rnn = nn.LSTM(
-            self.input_size, self.hidden_size,
-            num_layers=self.num_layers, 
-            dropout=self.dropout_prob, 
-            batch_first=True
-        )
-        self.fc = nn.Linear(self.hidden_size, self.num_classes)
-
-    def forward(self, input_seq: torch.Tensor) -> torch.Tensor:
-        # Map hidden state of final time step to prediction
-        # Ignore all intermediate hidden states
-        outputs, (hn, cn) = self.rnn(input_seq) # hn is the hidden states of the final time step
-        logits = self.fc(hn[-1]) # hn[-1] is the hidden state of the final layer for the final time step
-        return logits
-    
-
-class HarGRU(HarBaseModel):
-    """GRU-based model for Human Activity Recognition on HAR70+ dataset."""
-    def __init__(
-        self, 
-        input_size: int = 6, 
-        hidden_size: int = 30,
-        num_layers: int = 1, 
-        dropout_prob: float = 0.0, 
-        num_classes = 7
-    ):
-        super().__init__(input_size, hidden_size, num_layers, dropout_prob, num_classes)
-        self.rnn = nn.GRU(
-            self.input_size, self.hidden_size,
-            num_layers=self.num_layers,
-            dropout=self.dropout_prob,
-            batch_first=True
-        )
-        self.fc = nn.Linear(self.hidden_size, self.num_classes)
-
-    def forward(self, input_seq):
-        # Map hidden state of final time step to prediction
-        # Ignore all intermediate hidden states
-        outputs, hn = self.rnn(input_seq) # hn is the hidden state of the final time step
-        logits = self.fc(hn[-1]) # hn[-1] is the hidden state of the final layer for the final time step
-        return logits
-   
-    
-class HarTransformer(HarBaseModel):
-    """Transformer-based model for Human Activity Recognition on HAR70+ dataset."""
-    def __init__(
-        self, 
-        input_size: int = 6, 
-        hidden_size: int = 30, # d_model
-        num_layers: int = 2,  # Number of Transformer encoder layers
-        num_heads: int = 2,   # Number of attention heads
-        dropout_prob: float = 0.1, 
-        num_classes: int = 7,
-        max_sequence_length: int = 5000
-    ):
-        super(HarTransformer, self).__init__(input_size, hidden_size, num_layers, dropout_prob, num_classes)
-        self.num_heads = num_heads
-        
-        # Embedding layer to project input features to hidden_size
-        self.embedding = nn.Linear(self.input_size, self.hidden_size)
-        # Note: nn.Embedding layer is usually used for embedding categorical variables
-        
-        # Positional encoding to inject sequence order information
-        self.positional_encoder = SinusoidalPositionalEncoding(
-            d_model=hidden_size, 
-            dropout=dropout_prob, 
-            max_len=max_sequence_length
-        )
-        
-        # Single encoder
-        encoder_layer = nn.TransformerEncoderLayer(
-            d_model=self.hidden_size,
-            nhead=self.num_heads,
-            dropout=self.dropout_prob,
-            batch_first=True
-        )
-        
-        # Stack of N encoders
-        self.transformer_encoder = nn.TransformerEncoder(encoder_layer, num_layers=self.num_layers)
-        
-        # Fully connected layer for classification
-        # We use the embedding vector (hidden state) of the final time step to predict the class
-        self.fc = nn.Linear(hidden_size, num_classes)
-
-    def forward(self, input_seq: torch.Tensor) -> torch.Tensor:
-        """
-        Forward pass of the Transformer-based HAR model.
-
-        Args:
-            input_seq (torch.Tensor): Input tensor of shape (batch_size, seq_len, input_size).
-
-        Returns:
-            torch.Tensor: Logits of shape (batch_size, num_classes).
-        """
-        
-        # 1) Embed the input features
-        embedded = self.embedding(input_seq) # (batch_size, seq_len, hidden_size)
-        
-        # 2) Add positional encoding
-        embedded = self.positional_encoder(embedded)
-        # embedded += self.positional_encoding[:, :seq_len, :]
-        
-        # 3) Pass through Transformer encoders (we get refined, contextualized time step embeddings)
-        transformer_output = self.transformer_encoder(embedded) # (batch_size, seq_len, hidden_size)
-        
-        # 4) Use the output of the final time step for classification
-        final_timestep_hidden_state = transformer_output[:, -1, :]  # (batch_size, hidden_size)
-        
-        # 5) Pass through fully connected layer
-        logits = self.fc(final_timestep_hidden_state)  # (batch_size, num_classes)
-        
-        return logits
-
-
-class SinusoidalPositionalEncoding(nn.Module):
-    """
-    Adds positional encodings to input sequences to inject information about token positions. 
-    This class uses sinusoidal functions (sine and cosine) to generate encodings, following the original Transformer 
-    architecture. The encodings are added to the input embeddings, and dropout is applied for regularization.
-    
-    Code taken from an 
-    [official PyTorch tutorial](https://pytorch-tutorials-preview.netlify.app/beginner/transformer_tutorial.html)
-    and adapted such that batch dimension comes first (batch_first = True).
-    """
-
-    def __init__(self, d_model: int, dropout: float = 0.1, max_len: int = 5000):
-        super().__init__()
-        self.dropout = nn.Dropout(p=dropout)
-
-        position = torch.arange(max_len).unsqueeze(1)
-        div_term = torch.exp(torch.arange(0, d_model, 2) * (-math.log(10000.0) / d_model))
-        pe = torch.zeros(max_len, 1, d_model)
-        pe[:, 0, 0::2] = torch.sin(position * div_term)
-        pe[:, 0, 1::2] = torch.cos(position * div_term)
-        self.register_buffer('pe', pe)
-
-    def forward(self, x: torch.Tensor) -> torch.Tensor:
-        """
-        Args:
-            x: Tensor, shape [batch_size, seq_len, embedding_dim]
-        """
-        # Transpose pe to [seq_len, 1, d_model] then add to x
-        x = x + self.pe[:x.size(1)].transpose(0, 1)  # [1, seq_len, d_model]
-        return self.dropout(x)
->>>>>>> c6ecacc1
+####################
+# Required Modules #
+####################
+
+# Generic/Built-in
+from typing import *
+from abc import ABC, abstractmethod
+
+# Libs
+import torch
+import math
+import torch.nn as nn
+
+
+class HarBaseModel(nn.Module, ABC):
+    """
+    Abstract base class for Human Activity Recognition (HAR) models, designed for HAR70+ dataset.
+    """
+    def __init__(
+        self,
+        input_size: int = 6,
+        hidden_size: int = 30,
+        num_layers: int = 1,
+        dropout_prob: float = 0.0,
+        num_classes: int = 7
+    ):
+        """
+        Initializes the base HAR model.
+
+        Args:
+            input_size (int): Number of input features per time step.
+            hidden_size (int): Dimensionality of the hidden state vector.
+            num_layers (int): Number of recurrent layers.
+            dropout_prob (float): Dropout probability (ignored if num_layers == 1).
+            num_classes (int): Number of output classes.
+        """
+        super().__init__()
+        self.input_size = input_size
+        self.hidden_size = hidden_size
+        self.num_layers = num_layers
+        self.dropout_prob = dropout_prob if num_layers > 1 else 0.0
+        self.num_classes = num_classes
+    
+    @abstractmethod
+    def forward(self, input_seq: torch.Tensor) -> torch.Tensor:
+        """
+        Forward pass of the model.
+
+        Args:
+            input_seq (torch.Tensor): Input tensor of shape (batch_size, seq_len, input_size).
+
+        Returns:
+            torch.Tensor: Logits of shape (batch_size, num_classes).
+        """
+        pass    
+
+
+class HarLSTM(HarBaseModel):
+    """LSTM-based model for Human Activity Recognition on HAR70+ dataset."""
+    def __init__(
+        self, 
+        input_size: int = 6, 
+        hidden_size: int = 30,
+        num_layers: int = 1, 
+        dropout_prob: float = 0.0, 
+        num_classes = 7
+    ):
+        super().__init__(input_size, hidden_size, num_layers, dropout_prob, num_classes)
+        self.rnn = nn.LSTM(
+            self.input_size, self.hidden_size,
+            num_layers=self.num_layers, 
+            dropout=self.dropout_prob, 
+            batch_first=True
+        )
+        self.fc = nn.Linear(self.hidden_size, self.num_classes)
+
+    def forward(self, input_seq: torch.Tensor) -> torch.Tensor:
+        # Map hidden state of final time step to prediction
+        # Ignore all intermediate hidden states
+        outputs, (hn, cn) = self.rnn(input_seq) # hn is the hidden states of the final time step
+        logits = self.fc(hn[-1]) # hn[-1] is the hidden state of the final layer for the final time step
+        return logits
+    
+
+class HarGRU(HarBaseModel):
+    """GRU-based model for Human Activity Recognition on HAR70+ dataset."""
+    def __init__(
+        self, 
+        input_size: int = 6, 
+        hidden_size: int = 30,
+        num_layers: int = 1, 
+        dropout_prob: float = 0.0, 
+        num_classes = 7
+    ):
+        super().__init__(input_size, hidden_size, num_layers, dropout_prob, num_classes)
+        self.rnn = nn.GRU(
+            self.input_size, self.hidden_size,
+            num_layers=self.num_layers,
+            dropout=self.dropout_prob,
+            batch_first=True
+        )
+        self.fc = nn.Linear(self.hidden_size, self.num_classes)
+
+    def forward(self, input_seq):
+        # Map hidden state of final time step to prediction
+        # Ignore all intermediate hidden states
+        outputs, hn = self.rnn(input_seq) # hn is the hidden state of the final time step
+        logits = self.fc(hn[-1]) # hn[-1] is the hidden state of the final layer for the final time step
+        return logits
+   
+    
+class HarTransformer(HarBaseModel):
+    """Transformer-based model for Human Activity Recognition on HAR70+ dataset."""
+    def __init__(
+        self, 
+        input_size: int = 6, 
+        hidden_size: int = 30, # d_model
+        num_layers: int = 2,  # Number of Transformer encoder layers
+        num_heads: int = 2,   # Number of attention heads
+        dropout_prob: float = 0.1, 
+        num_classes: int = 7,
+        max_sequence_length: int = 5000
+    ):
+        super(HarTransformer, self).__init__(input_size, hidden_size, num_layers, dropout_prob, num_classes)
+        self.num_heads = num_heads
+        
+        # Embedding layer to project input features to hidden_size
+        self.embedding = nn.Linear(self.input_size, self.hidden_size)
+        # Note: nn.Embedding layer is usually used for embedding categorical variables
+        
+        # Positional encoding to inject sequence order information
+        self.positional_encoder = SinusoidalPositionalEncoding(
+            d_model=hidden_size, 
+            dropout=dropout_prob, 
+            max_len=max_sequence_length
+        )
+        
+        # Single encoder
+        encoder_layer = nn.TransformerEncoderLayer(
+            d_model=self.hidden_size,
+            nhead=self.num_heads,
+            dropout=self.dropout_prob,
+            batch_first=True
+        )
+        
+        # Stack of N encoders
+        self.transformer_encoder = nn.TransformerEncoder(encoder_layer, num_layers=self.num_layers)
+        
+        # Fully connected layer for classification
+        # We use the embedding vector (hidden state) of the final time step to predict the class
+        self.fc = nn.Linear(hidden_size, num_classes)
+
+    def forward(self, input_seq: torch.Tensor) -> torch.Tensor:
+        """
+        Forward pass of the Transformer-based HAR model.
+
+        Args:
+            input_seq (torch.Tensor): Input tensor of shape (batch_size, seq_len, input_size).
+
+        Returns:
+            torch.Tensor: Logits of shape (batch_size, num_classes).
+        """
+        
+        # 1) Embed the input features
+        embedded = self.embedding(input_seq) # (batch_size, seq_len, hidden_size)
+        
+        # 2) Add positional encoding
+        embedded = self.positional_encoder(embedded)
+        # embedded += self.positional_encoding[:, :seq_len, :]
+        
+        # 3) Pass through Transformer encoders (we get refined, contextualized time step embeddings)
+        transformer_output = self.transformer_encoder(embedded) # (batch_size, seq_len, hidden_size)
+        
+        # 4) Use the output of the final time step for classification
+        final_timestep_hidden_state = transformer_output[:, -1, :]  # (batch_size, hidden_size)
+        
+        # 5) Pass through fully connected layer
+        logits = self.fc(final_timestep_hidden_state)  # (batch_size, num_classes)
+        
+        return logits
+
+class SinusoidalPositionalEncoding(nn.Module):
+    """
+    Adds positional encodings to input sequences to inject information about token positions. 
+    This class uses sinusoidal functions (sine and cosine) to generate encodings, following the original Transformer 
+    architecture. The encodings are added to the input embeddings, and dropout is applied for regularization.
+    
+    Code taken from an 
+    [official PyTorch tutorial](https://pytorch-tutorials-preview.netlify.app/beginner/transformer_tutorial.html)
+    and adapted such that batch dimension comes first (batch_first = True).
+    """
+
+    def __init__(self, d_model: int, dropout: float = 0.1, max_len: int = 5000):
+        super().__init__()
+        self.dropout = nn.Dropout(p=dropout)
+
+        position = torch.arange(max_len).unsqueeze(1)
+        div_term = torch.exp(torch.arange(0, d_model, 2) * (-math.log(10000.0) / d_model))
+        pe = torch.zeros(max_len, 1, d_model)
+        pe[:, 0, 0::2] = torch.sin(position * div_term)
+        pe[:, 0, 1::2] = torch.cos(position * div_term)
+        self.register_buffer('pe', pe)
+
+    def forward(self, x: torch.Tensor) -> torch.Tensor:
+        """
+        Args:
+            x: Tensor, shape [batch_size, seq_len, embedding_dim]
+        """
+        # Transpose pe to [seq_len, 1, d_model] then add to x
+        x = x + self.pe[:x.size(1)].transpose(0, 1)  # [1, seq_len, d_model]
+        return self.dropout(x)
+    
+class HarCnnTransformer(HarBaseModel):
+    """Hybrid CNN-Transformer model for Human Activity Recognition on HAR70+ dataset.
+    Uses 1D CNN as a feature extractor before passing data to a Transformer for sequence modeling.
+    """
+    def __init__(
+        self, 
+        input_size: int = 6, 
+        cnn_hidden_channels: int = 64,
+        cnn_kernel_size: int = 15,
+        cnn_layers: int = 2,
+        transformer_hidden_size: int = 30,  # d_model
+        transformer_num_layers: int = 2,    # Number of Transformer encoder layers
+        transformer_num_heads: int = 2,     # Number of attention heads
+        dropout_prob: float = 0.1, 
+        num_classes: int = 7,
+        max_sequence_length: int = 5000,
+        device: Optional[torch.device] = None
+    ):
+        super(HarCnnTransformer, self).__init__(input_size, transformer_hidden_size, 
+                                               transformer_num_layers, dropout_prob, 
+                                               num_classes, device)
+        self.transformer_num_heads = transformer_num_heads
+        self.cnn_hidden_channels = cnn_hidden_channels
+        self.cnn_kernel_size = cnn_kernel_size
+        self.cnn_layers = cnn_layers
+        
+        # 1D CNN Feature Extractor/Tokenizer
+        self.cnn_layers_list = nn.ModuleList()
+        
+        # First CNN layer (input channels -> hidden channels)
+        self.cnn_layers_list.append(nn.Sequential(
+            nn.Conv1d(self.input_size, self.cnn_hidden_channels, kernel_size=self.cnn_kernel_size, padding='same'),
+            nn.BatchNorm1d(self.cnn_hidden_channels),
+            nn.ReLU(),
+            nn.MaxPool1d(kernel_size=2, stride=2)  # Downsample sequence length by factor of 2
+        ))
+        
+        # Additional CNN layers (hidden channels -> hidden channels)
+        for _ in range(1, self.cnn_layers):
+            self.cnn_layers_list.append(nn.Sequential(
+                nn.Conv1d(self.cnn_hidden_channels, self.cnn_hidden_channels, kernel_size=self.cnn_kernel_size, padding='same'),
+                nn.BatchNorm1d(self.cnn_hidden_channels),
+                nn.ReLU(),
+                nn.MaxPool1d(kernel_size=2, stride=2)  # Further downsample sequence length
+            ))
+        
+        # Linear projection from CNN output to transformer hidden size
+        self.cnn_to_transformer = nn.Linear(self.cnn_hidden_channels, self.hidden_size)
+        
+        # Positional encoding to inject sequence order information
+        self.positional_encoder = SinusoidalPositionalEncoding(
+            d_model=self.hidden_size, 
+            dropout=self.dropout_prob, 
+            max_len=max_sequence_length
+        )
+        
+        # Transformer encoder layer
+        encoder_layer = nn.TransformerEncoderLayer(
+            d_model=self.hidden_size,
+            nhead=self.transformer_num_heads,
+            dropout=self.dropout_prob,
+            batch_first=True
+        )
+        
+        # Stack of N transformer encoders
+        self.transformer_encoder = nn.TransformerEncoder(encoder_layer, num_layers=self.num_layers)
+        
+        # Fully connected layer for classification
+        self.fc = nn.Linear(self.hidden_size, self.num_classes)
+        
+        # Move model to device
+        self.to(self.device)
+        print(f"{type(self).__name__} model loaded on {self.device}.")
+        
+    def forward(self, input_seq: torch.Tensor) -> torch.Tensor:
+        """
+        Forward pass of the CNN-Transformer hybrid HAR model.
+
+        Args:
+            input_seq (torch.Tensor): Input tensor of shape (batch_size, seq_len, input_size).
+
+        Returns:
+            torch.Tensor: Logits of shape (batch_size, num_classes).
+        """
+        batch_size, seq_len, _ = input_seq.shape
+        
+        # 1) Transpose for CNN: from (batch, seq_len, features) to (batch, features, seq_len)
+        x = input_seq.transpose(1, 2)  # Now shape: (batch_size, input_size, seq_len)
+        
+        # 2) Apply CNN layers for feature extraction
+        for cnn_layer in self.cnn_layers_list:
+            x = cnn_layer(x)
+            
+        # Get the new sequence length after CNN pooling operations
+        _, _, new_seq_len = x.shape
+        
+        # 3) Transpose back to (batch, seq_len, channels) for the transformer
+        x = x.transpose(1, 2)  # Now shape: (batch_size, new_seq_len, cnn_hidden_channels)
+        
+        # 4) Project CNN features to transformer dimension
+        x = self.cnn_to_transformer(x)  # Now shape: (batch_size, new_seq_len, hidden_size)
+        
+        # 5) Add positional encoding
+        x = self.positional_encoder(x)
+        
+        # 6) Pass through Transformer encoders
+        transformer_output = self.transformer_encoder(x)  # (batch_size, new_seq_len, hidden_size)
+        
+        # 7) Use the output of the final time step for classification
+        final_timestep_hidden_state = transformer_output[:, -1, :]  # (batch_size, hidden_size)
+        
+        # 8) Pass through fully connected layer
+        logits = self.fc(final_timestep_hidden_state)  # (batch_size, num_classes)
+        
+        return logits